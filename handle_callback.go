--- conflicted
+++ resolved
@@ -21,7 +21,6 @@
 		return
 	}
 
-<<<<<<< HEAD
 	// it's a game!
 	if cb.GameShortName != "" {
 		switch cb.GameShortName {
@@ -34,11 +33,8 @@
 		return
 	}
 
-	messageId := 0
-=======
 	var messageId int
 	var locale string
->>>>>>> 051b4ac5
 	if cb.Message != nil {
 		// we have access to the full message, means it was done through a /command
 		messageId = cb.Message.MessageID
